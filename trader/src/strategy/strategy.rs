--- conflicted
+++ resolved
@@ -7,24 +7,11 @@
 
 pub trait Strategy {
     /// Constructs a new trading strategy that works with the given markets.
-<<<<<<< HEAD
-    fn new(markets: Vec<MarketRef>) -> Self
-    where
-        Self: Sized;
-    /// Returns a reference to the markets used by this strategy.
-    fn get_markets(&self) -> &Vec<MarketRef>;
-    /// At the end, we only want EURs in our inventory.
-    /// When the trader stops, it is possible that other goods than EUR
-    /// are still in the inventory. This method is supposed to be called
-    /// at the end of a trader run to sell all remaining goods **other than EUR**.
-    fn sell_remaining_goods(&self, goods: &mut Vec<Good>, trader_name: &String);
-=======
     fn new(markets: Vec<MarketRef>, trader_name: &String) -> Self
         where
             Self: Sized;
     /// Returns a reference to the markets used by this strategy.
     fn get_markets(&self) -> &Vec<MarketRef>;
->>>>>>> 402511a2
     /// Increases the day of all given markets by one day.
     /// Call this method in trader after a single day.
     fn increase_day_by_one(&self) {
@@ -32,12 +19,6 @@
             .iter()
             .for_each(|m| wait_one_day!(Rc::clone(m)));
     }
-<<<<<<< HEAD
-    /// This methods applies the implemented strategy on the given goods.
-    ///
-    /// It sells goods from the given inventory.
-    fn apply(&self, goods: &mut Vec<Good>, trader_name: &String);
-=======
     /// At the end, we only want EURs in our inventory.
     /// When the trader stops, it is possible that other goods than EUR
     /// are still in the inventory. This method is supposed to be called
@@ -47,5 +28,4 @@
     ///
     /// It sells goods from the given inventory.
     fn apply(&self, goods: &mut Vec<Good>);
->>>>>>> 402511a2
 }